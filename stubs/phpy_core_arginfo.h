/* This is a generated file, edit the .stub.php file instead.
<<<<<<< HEAD
 * Stub hash: a89af7960c954c5921678f9a1a2bffcdbc17b441 */
=======
 * Stub hash: 8800b4f312a86e1802e680db151b332f49faa8db */
>>>>>>> a104d636

ZEND_BEGIN_ARG_WITH_RETURN_TYPE_INFO_EX(arginfo_class_PyCore_import, 0, 1, IS_MIXED, 0)
	ZEND_ARG_TYPE_INFO(0, name, IS_STRING, 0)
ZEND_END_ARG_INFO()

ZEND_BEGIN_ARG_WITH_RETURN_TYPE_INFO_EX(arginfo_class_PyCore_eval, 0, 1, IS_MIXED, 0)
	ZEND_ARG_TYPE_INFO(0, code, IS_STRING, 0)
ZEND_END_ARG_INFO()

ZEND_BEGIN_ARG_WITH_RETURN_TYPE_INFO_EX(arginfo_class_PyCore_dir, 0, 1, IS_MIXED, 0)
	ZEND_ARG_OBJ_INFO(0, obj, PyObject, 0)
ZEND_END_ARG_INFO()

#define arginfo_class_PyCore_str arginfo_class_PyCore_dir

#define arginfo_class_PyCore_repr arginfo_class_PyCore_dir

#define arginfo_class_PyCore_type arginfo_class_PyCore_dir

#define arginfo_class_PyCore_hash arginfo_class_PyCore_dir

ZEND_BEGIN_ARG_WITH_RETURN_TYPE_INFO_EX(arginfo_class_PyCore_hasattr, 0, 2, IS_MIXED, 0)
	ZEND_ARG_OBJ_INFO(0, obj, PyObject, 0)
	ZEND_ARG_TYPE_INFO(0, name, IS_STRING, 0)
ZEND_END_ARG_INFO()

#define arginfo_class_PyCore_id arginfo_class_PyCore_dir

#define arginfo_class_PyCore_len arginfo_class_PyCore_dir

ZEND_BEGIN_ARG_WITH_RETURN_OBJ_INFO_EX(arginfo_class_PyCore_globals, 0, 0, PyDict, 1)
ZEND_END_ARG_INFO()

#define arginfo_class_PyCore_locals arginfo_class_PyCore_globals

ZEND_BEGIN_ARG_WITH_RETURN_OBJ_INFO_EX(arginfo_class_PyCore_int, 0, 1, PyObject, 0)
	ZEND_ARG_TYPE_INFO(0, value, IS_MIXED, 0)
ZEND_END_ARG_INFO()

#define arginfo_class_PyCore_float arginfo_class_PyCore_int

ZEND_BEGIN_ARG_WITH_RETURN_OBJ_INFO_EX(arginfo_class_PyCore_fn, 0, 1, PyObject, 0)
	ZEND_ARG_TYPE_INFO(0, cb, IS_CALLABLE, 0)
ZEND_END_ARG_INFO()

ZEND_BEGIN_ARG_WITH_RETURN_TYPE_INFO_EX(arginfo_class_PyCore_scalar, 0, 1, IS_MIXED, 0)
	ZEND_ARG_TYPE_INFO(0, value, IS_MIXED, 0)
ZEND_END_ARG_INFO()

ZEND_BEGIN_ARG_WITH_RETURN_OBJ_INFO_EX(arginfo_class_PyCore_iter, 0, 1, PyObject, 1)
	ZEND_ARG_OBJ_INFO(0, value, PyObject, 0)
ZEND_END_ARG_INFO()

ZEND_BEGIN_ARG_WITH_RETURN_OBJ_INFO_EX(arginfo_class_PyCore_next, 0, 1, PyObject, 1)
	ZEND_ARG_OBJ_INFO(0, iter, PyObject, 0)
ZEND_END_ARG_INFO()


ZEND_METHOD(PyCore, import);
ZEND_METHOD(PyCore, eval);
ZEND_METHOD(PyCore, dir);
ZEND_METHOD(PyCore, str);
ZEND_METHOD(PyCore, repr);
ZEND_METHOD(PyCore, type);
ZEND_METHOD(PyCore, hash);
ZEND_METHOD(PyCore, hasattr);
ZEND_METHOD(PyCore, id);
ZEND_METHOD(PyCore, len);
ZEND_METHOD(PyCore, globals);
ZEND_METHOD(PyCore, locals);
ZEND_METHOD(PyCore, int);
ZEND_METHOD(PyCore, float);
ZEND_METHOD(PyCore, fn);
ZEND_METHOD(PyCore, scalar);
ZEND_METHOD(PyCore, iter);
ZEND_METHOD(PyCore, next);


static const zend_function_entry class_PyCore_methods[] = {
	ZEND_ME(PyCore, import, arginfo_class_PyCore_import, ZEND_ACC_PUBLIC|ZEND_ACC_STATIC)
	ZEND_ME(PyCore, eval, arginfo_class_PyCore_eval, ZEND_ACC_PUBLIC|ZEND_ACC_STATIC)
	ZEND_ME(PyCore, dir, arginfo_class_PyCore_dir, ZEND_ACC_PUBLIC|ZEND_ACC_STATIC)
	ZEND_ME(PyCore, str, arginfo_class_PyCore_str, ZEND_ACC_PUBLIC|ZEND_ACC_STATIC)
	ZEND_ME(PyCore, repr, arginfo_class_PyCore_repr, ZEND_ACC_PUBLIC|ZEND_ACC_STATIC)
	ZEND_ME(PyCore, type, arginfo_class_PyCore_type, ZEND_ACC_PUBLIC|ZEND_ACC_STATIC)
	ZEND_ME(PyCore, hash, arginfo_class_PyCore_hash, ZEND_ACC_PUBLIC|ZEND_ACC_STATIC)
	ZEND_ME(PyCore, hasattr, arginfo_class_PyCore_hasattr, ZEND_ACC_PUBLIC|ZEND_ACC_STATIC)
	ZEND_ME(PyCore, id, arginfo_class_PyCore_id, ZEND_ACC_PUBLIC|ZEND_ACC_STATIC)
	ZEND_ME(PyCore, len, arginfo_class_PyCore_len, ZEND_ACC_PUBLIC|ZEND_ACC_STATIC)
	ZEND_ME(PyCore, globals, arginfo_class_PyCore_globals, ZEND_ACC_PUBLIC|ZEND_ACC_STATIC)
	ZEND_ME(PyCore, locals, arginfo_class_PyCore_locals, ZEND_ACC_PUBLIC|ZEND_ACC_STATIC)
	ZEND_ME(PyCore, int, arginfo_class_PyCore_int, ZEND_ACC_PUBLIC|ZEND_ACC_STATIC)
	ZEND_ME(PyCore, float, arginfo_class_PyCore_float, ZEND_ACC_PUBLIC|ZEND_ACC_STATIC)
	ZEND_ME(PyCore, fn, arginfo_class_PyCore_fn, ZEND_ACC_PUBLIC|ZEND_ACC_STATIC)
	ZEND_ME(PyCore, scalar, arginfo_class_PyCore_scalar, ZEND_ACC_PUBLIC|ZEND_ACC_STATIC)
	ZEND_ME(PyCore, iter, arginfo_class_PyCore_iter, ZEND_ACC_PUBLIC|ZEND_ACC_STATIC)
	ZEND_ME(PyCore, next, arginfo_class_PyCore_next, ZEND_ACC_PUBLIC|ZEND_ACC_STATIC)
	ZEND_FE_END
};<|MERGE_RESOLUTION|>--- conflicted
+++ resolved
@@ -1,9 +1,5 @@
 /* This is a generated file, edit the .stub.php file instead.
-<<<<<<< HEAD
- * Stub hash: a89af7960c954c5921678f9a1a2bffcdbc17b441 */
-=======
  * Stub hash: 8800b4f312a86e1802e680db151b332f49faa8db */
->>>>>>> a104d636
 
 ZEND_BEGIN_ARG_WITH_RETURN_TYPE_INFO_EX(arginfo_class_PyCore_import, 0, 1, IS_MIXED, 0)
 	ZEND_ARG_TYPE_INFO(0, name, IS_STRING, 0)
